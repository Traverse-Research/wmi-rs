use crate::from_wbem_class_obj;
use crate::{
    connection::WMIConnection,
    consts::{WBEM_FLAG_ALWAYS, WBEM_FLAG_NONSYSTEM_ONLY},
    de::meta::struct_name_and_fields,
    safearray::{safe_array_to_vec_of_strings, SafeArrayDestroy},
    utils::check_hres,
};
use failure::Error;
use log::debug;
use serde::de;
use std::collections::HashMap;
use std::{ptr, ptr::Unique};
use widestring::WideCString;
use winapi::{
    shared::ntdef::NULL,
    um::{
        oaidl::SAFEARRAY,
        wbemcli::{IEnumWbemClassObject, IWbemClassObject},
        wbemcli::{WBEM_FLAG_FORWARD_ONLY, WBEM_FLAG_RETURN_IMMEDIATELY, WBEM_INFINITE},
    },
};

pub enum FilterValue {
    Bool(bool),
    Number(i64),
    Str(&'static str),
    String(String),
}

/// Build an SQL query for the given filters, over the given type (using it's name and fields).
/// For example, for:
///
/// # Examples
///
/// For a struct such as:
///
/// ```edition2018
/// # use wmi::*;
/// # use serde::Deserialize;
/// #[derive(Deserialize, Debug)]
/// #[serde(rename = "Win32_OperatingSystem")]
/// #[serde(rename_all = "PascalCase")]
/// struct OperatingSystem {
///     caption: String,
///     debug: bool,
/// }
/// ```
///
/// The resulting query (with no filters) will look like:
/// ```
/// "SELECT Caption, Debug FROM Win32_OperatingSystem";
/// ```
///
fn build_query<'de, T>(filters: Option<&HashMap<String, FilterValue>>) -> String
where
    T: de::Deserialize<'de>,
{
    let (name, fields) = struct_name_and_fields::<T>();

    let optional_where_clause = match filters {
        None => String::new(),
        Some(filters) => {
            if filters.is_empty() {
                String::new()
            } else {
                let mut conditions = vec![];

                for (field, filter) in filters {
                    let value = match filter {
                        FilterValue::Bool(b) => {
                            if *b {
                                "true".to_owned()
                            } else {
                                "false".to_owned()
                            }
                        }
                        FilterValue::Number(n) => format!("{}", n),
                        FilterValue::Str(s) => format!("\"{}\"", s),
                        FilterValue::String(s) => format!("\"{}\"", s),
                    };

                    conditions.push(format!("{} = {}", field, value));
                }

                // Just to make testing easier.
                conditions.sort();

                format!("WHERE {}", conditions.join(" AND "))
            }
        }
    };

    let query_text = format!(
        "SELECT {} FROM {} {}",
        fields.join(","),
        name,
        optional_where_clause
    );

    query_text
}

pub struct QueryResultEnumerator<'a> {
    wmi_con: &'a WMIConnection,
    p_enumerator: Option<Unique<IEnumWbemClassObject>>,
}

impl WMIConnection {
    /// Execute the given query and return an iterator of WMI pointers.
    /// It's better to use the other query methods, since this is relatively low level.
    pub fn exec_query_native_wrapper(
        &self,
        query: impl AsRef<str>,
    ) -> Result<QueryResultEnumerator, Error> {
        let query_language = WideCString::from_str("WQL")?;
        let query = WideCString::from_str(query)?;

        let mut p_enumerator = NULL as *mut IEnumWbemClassObject;

        unsafe {
            check_hres((*self.svc()).ExecQuery(
                query_language.as_ptr() as *mut _,
                query.as_ptr() as *mut _,
                (WBEM_FLAG_FORWARD_ONLY | WBEM_FLAG_RETURN_IMMEDIATELY) as i32,
                ptr::null_mut(),
                &mut p_enumerator,
            ))?;
        }

        debug!("Got enumerator {:?}", p_enumerator);

        Ok(QueryResultEnumerator {
            wmi_con: self,
            p_enumerator: Unique::new(p_enumerator),
        })
    }

    /// Execute a free-text query and deserialize the results.
    /// Can be used either with a struct (like `query` and `filtered_query`),
    /// but also with a generic map.
    ///
    /// ```edition2018
    /// # use wmi::*;
    /// # use std::collections::HashMap;
    /// # let con = WMIConnection::new(COMLibrary::new().unwrap().into()).unwrap();
    /// let results : Vec<HashMap<String, Variant>> = con.raw_query("SELECT Name FROM Win32_OperatingSystem").unwrap();
    /// #
    pub fn raw_query<T>(&self, query: impl AsRef<str>) -> Result<Vec<T>, Error>
    where
        T: de::DeserializeOwned,
    {
        let enumerator = self.exec_query_native_wrapper(query)?;

        enumerator
            .map(|item| match item {
                Ok(wbem_class_obj) => {
                    let value = from_wbem_class_obj(&wbem_class_obj);

                    value.map_err(Error::from)
                }
                Err(e) => Err(e),
            })
            .collect()
    }

    /// Query all the objects of type T.
    ///
    /// ```edition2018
    /// # use wmi::*;
    /// # use serde::Deserialize;
    /// # let con = WMIConnection::new(COMLibrary::new().unwrap().into()).unwrap();
    /// #[derive(Deserialize)]
    /// struct Win32_OperatingSystem {
    ///     Name: String,
    /// }
    /// con.query::<Win32_OperatingSystem>();
    /// #
    pub fn query<T>(&self) -> Result<Vec<T>, Error>
    where
        T: de::DeserializeOwned,
    {
        let query_text = build_query::<T>(None);

        self.raw_query(&query_text)
    }

    /// Query all the objects of type T, while filtering according to `filters`.
    pub fn filtered_query<T>(&self, filters: &HashMap<String, FilterValue>) -> Result<Vec<T>, Error>
    where
        T: de::DeserializeOwned,
    {
        let query_text = build_query::<T>(Some(&filters));

        self.raw_query(&query_text)
    }
}

impl<'a> QueryResultEnumerator<'a> {
    pub fn p(&self) -> *mut IEnumWbemClassObject {
        self.p_enumerator.unwrap().as_ptr()
    }
}

impl<'a> Drop for QueryResultEnumerator<'a> {
    fn drop(&mut self) {
        if let Some(p_enumerator) = self.p_enumerator {
            unsafe {
                (*p_enumerator.as_ptr()).Release();
            }
        }
    }
}

/// A wrapper around a raw pointer to IWbemClassObject, which also takes care of releasing
/// the object when dropped.
///
#[derive(Debug)]
pub struct IWbemClassWrapper {
    pub inner: Option<Unique<IWbemClassObject>>,
}

impl IWbemClassWrapper {
    pub fn new(ptr: Option<Unique<IWbemClassObject>>) -> Self {
        Self { inner: ptr }
    }

    /// Return the names of all the properties of the given object.
    ///
    pub fn list_properties(&self) -> Result<Vec<String>, Error> {
        // This will store the properties names from the GetNames call.
        let mut p_names = NULL as *mut SAFEARRAY;

        let ptr = self.inner.unwrap().as_ptr();

        unsafe {
            check_hres((*ptr).GetNames(
                ptr::null(),
                WBEM_FLAG_ALWAYS | WBEM_FLAG_NONSYSTEM_ONLY,
                ptr::null_mut(),
                &mut p_names,
            ))
        }?;

        let res = safe_array_to_vec_of_strings(p_names);

        unsafe {
            check_hres(SafeArrayDestroy(p_names))?;
        }

        res
    }
}

impl Drop for IWbemClassWrapper {
    fn drop(&mut self) {
        if let Some(pcls_obj) = self.inner {
            let ptr = pcls_obj.as_ptr();

            unsafe {
                (*ptr).Release();
            }
        }
    }
}

impl<'a> Iterator for QueryResultEnumerator<'a> {
    type Item = Result<IWbemClassWrapper, Error>;

    fn next(&mut self) -> Option<Self::Item> {
        let mut pcls_obj = NULL as *mut IWbemClassObject;
        let mut return_value = 0;

        if self.p_enumerator.is_none() {
            return None;
        }

        let raw_enumerator_prt = self.p_enumerator.unwrap().as_ptr();

        let res = unsafe {
            check_hres((*raw_enumerator_prt).Next(
                WBEM_INFINITE as i32,
                1,
                &mut pcls_obj,
                &mut return_value,
            ))
        };

        if let Err(e) = res {
            return Some(Err(e.into()));
        }

        if return_value == 0 {
            return None;
        }

        debug!(
            "Got enumerator {:?} and obj {:?}",
            self.p_enumerator, pcls_obj
        );

        let pcls_wrapper = IWbemClassWrapper::new(Unique::new(pcls_obj));

        Some(Ok(pcls_wrapper))
    }
}

#[allow(non_snake_case)]
#[allow(non_camel_case_types)]
#[cfg(test)]
mod tests {
    use super::*;
    use crate::connection::COMLibrary;
    use crate::connection::WMIConnection;
    use crate::datetime::WMIDateTime;
    use serde::Deserialize;
    use std::collections::hash_map::RandomState;
    use std::collections::HashMap;

    use crate::tests::fixtures::*;
<<<<<<< HEAD
    use crate::Variant;
=======
    use crate::utils::WMIError;
    use failure::Fail;
    use winapi::shared::ntdef::HRESULT;
    use winapi::um::wbemcli::WBEM_E_INVALID_QUERY;
>>>>>>> 7277859c

    #[test]
    fn it_works() {
        let wmi_con = wmi_con();

        let enumerator = wmi_con
            .exec_query_native_wrapper("SELECT * FROM Win32_OperatingSystem")
            .unwrap();

        for res in enumerator {
            let w = res.unwrap();
            let mut props = w.list_properties().unwrap();

            props.sort();

            assert_eq!(props.len(), 64);
            assert_eq!(props[..2], ["BootDevice", "BuildNumber"]);
            assert_eq!(props[props.len() - 2..], ["Version", "WindowsDirectory"])
        }
    }

    #[test]
    fn it_fails_gracefully() {
        let wmi_con = wmi_con();

        let enumerator = wmi_con
            .exec_query_native_wrapper("SELECT NoSuchField FROM Win32_OperatingSystem")
            .unwrap();

        for res in enumerator {
            dbg!(&res);
            assert!(res.is_err())
        }
    }

    #[test]
    fn it_fails_gracefully_with_invalid_sql() {
        let wmi_con = wmi_con();

        let enumerator = wmi_con.exec_query_native_wrapper("42").unwrap();

        // Show how to detect which error had occurred.
        for res in enumerator {
            match res {
                Ok(_) => assert!(false),
                Err(e) => {
                    let cause = e.as_fail();

                    if let Some(wmi_err) = cause.downcast_ref::<WMIError>() {
                        match wmi_err {
                            WMIError::HResultError { hres } => {
                                assert_eq!(*hres, WBEM_E_INVALID_QUERY as HRESULT);
                            },
                            _ => assert!(false),
                        }
                    } else {
                        assert!(false);
                    }
                }
            }
        }
    }

    #[test]
    fn it_can_query_a_struct() {
        let wmi_con = wmi_con();

        #[derive(Deserialize, Debug)]
        struct Win32_OperatingSystem {
            Caption: String,
        }

        let results = wmi_con.query::<Win32_OperatingSystem>().unwrap();

        for os in results {
            assert_eq!(os.Caption, "Microsoft Windows 10 Pro");
        }
    }

    #[test]
    fn it_fails_gracefully_when_querying_a_struct() {
        let wmi_con = wmi_con();

        #[derive(Deserialize, Debug)]
        struct Win32_OperatingSystem {
            NoSuchField: String,
        }

        let result = wmi_con.query::<Win32_OperatingSystem>();

        assert!(result.is_err());
    }

    #[test]
    fn it_builds_correct_query_without_filters() {
        #[derive(Deserialize, Debug)]
        struct Win32_OperatingSystem {
            Caption: String,
        }

        let query = build_query::<Win32_OperatingSystem>(None);
        let select_part = r#"SELECT Caption FROM Win32_OperatingSystem "#.to_owned();

        assert_eq!(query, select_part);
    }

    #[test]
    fn it_builds_correct_query() {
        #[derive(Deserialize, Debug)]
        struct Win32_OperatingSystem {
            Caption: String,
        }

        let mut filters = HashMap::new();

        filters.insert("C1".to_string(), FilterValue::Str("a"));
        filters.insert("C2".to_string(), FilterValue::String("b".to_string()));
        filters.insert("C3".to_string(), FilterValue::Number(42));
        filters.insert("C4".to_string(), FilterValue::Bool(false));

        let query = build_query::<Win32_OperatingSystem>(Some(&filters));
        let select_part = r#"SELECT Caption FROM Win32_OperatingSystem "#.to_owned();
        let where_part = r#"WHERE C1 = "a" AND C2 = "b" AND C3 = 42 AND C4 = false"#;

        assert_eq!(query, select_part + where_part);
    }

    #[test]
    fn it_can_filter() {
        let wmi_con = wmi_con();

        #[derive(Deserialize, Debug)]
        struct Win32_Process {
            Name: String,
        }

        let mut filters = HashMap::new();

        filters.insert("Name".to_owned(), FilterValue::Str("cargo.exe"));

        let results = wmi_con.filtered_query::<Win32_Process>(&filters).unwrap();

        assert!(results.len() >= 1);

        for proc in results {
            assert_eq!(proc.Name, "cargo.exe");
        }
    }

    #[test]
    fn it_can_query_all_classes() {
        let wmi_con = wmi_con();
        let classes = [
            "Win32_Service",
            "Win32_Process",
            "Win32_OperatingSystem",
            "Win32_TimeZone",
            "Win32_ComputerSystem",
            "Win32_NetworkAdapter",
            "Win32_NetworkAdapterConfiguration",
            "Win32_LogicalDisk",
            "Win32_PhysicalMemory",
            "Win32_StartupCommand",
            "Win32_NetworkLoginProfile",
            "Win32_Share",
            "Win32_MappedLogicalDisk",
            "Win32_DiskDrive",
            "Win32_Product",
            "Win32_IP4RouteTable",
            "Win32_NetworkConnection",
            "Win32_Group",
            // Only works under 64bit.
            // "Win32_ShadowCopy",
        ];

        for class_name in classes.iter() {
            let results: Vec<HashMap<String, Variant>> = wmi_con
                .raw_query(format!("SELECT * FROM {}", class_name))
                .unwrap();

            for res in results {
                match res.get("Caption") {
                    Some(Variant::String(s)) => assert!(s != ""),
                    _ => assert!(false),
                }
            }
        }

        // Associators. TODO: Support this in the desr logic (so a Disk can have `Partitions`).
        let associators_classes = [
            "Win32_DiskDriveToDiskPartition",
            "Win32_LogicalDiskToPartition",
        ];

        for class_name in associators_classes.iter() {
            let results: Vec<HashMap<String, Variant>> = wmi_con
                .raw_query(format!("SELECT * FROM {}", class_name))
                .unwrap();

            for res in results {
                match res.get("Antecedent") {
                    Some(Variant::String(s)) => assert!(s != ""),
                    _ => assert!(false),
                }
            }
        }

        let results: Vec<HashMap<String, Variant>> =
            wmi_con.raw_query("SELECT * FROM Win32_GroupUser").unwrap();

        for res in results {
            match res.get("GroupComponent") {
                Some(Variant::String(s)) => assert!(s != ""),
                _ => assert!(false),
            }

            match res.get("PartComponent") {
                Some(Variant::String(s)) => assert!(s != ""),
                _ => assert!(false),
            }
        }
    }

}<|MERGE_RESOLUTION|>--- conflicted
+++ resolved
@@ -310,22 +310,16 @@
 #[cfg(test)]
 mod tests {
     use super::*;
-    use crate::connection::COMLibrary;
-    use crate::connection::WMIConnection;
     use crate::datetime::WMIDateTime;
     use serde::Deserialize;
-    use std::collections::hash_map::RandomState;
     use std::collections::HashMap;
 
     use crate::tests::fixtures::*;
-<<<<<<< HEAD
     use crate::Variant;
-=======
     use crate::utils::WMIError;
     use failure::Fail;
     use winapi::shared::ntdef::HRESULT;
     use winapi::um::wbemcli::WBEM_E_INVALID_QUERY;
->>>>>>> 7277859c
 
     #[test]
     fn it_works() {
